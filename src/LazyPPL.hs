{-# LANGUAGE GeneralizedNewtypeDeriving #-}
{-# LANGUAGE ScopedTypeVariables #-}
{-# LANGUAGE RankNTypes #-}
module LazyPPL where

import Control.Monad.Trans.Writer
import Control.Monad.Trans.Class
import Data.Monoid
import System.Random hiding (uniform)
import qualified System.Random as R
import Control.Monad
import Control.Monad.Extra
import Control.Monad.State.Lazy (State, state , put, get, runState)
import Numeric.Log

import Control.DeepSeq
import Control.Exception (evaluate)

import System.IO.Unsafe

import GHC.Exts.Heap
import System.Mem
import Unsafe.Coerce
import Data.Maybe

import qualified Data.Map as M

{- | This file defines
    1. Two monads: 'Prob' (for probabilities) and 'Meas' (for unnormalized probabilities)
    2. Two inference methods: 'lwis' and 'mh'
-}

-- | A 'Tree' is a lazy, infinitely wide and infinitely deep tree, labelled by Doubles
-- | Our source of randomness will be a Tree, populated by uniform [0,1] choices for each label.
-- | Often people would just use a list or stream instead of a tree.
-- | But a tree allows us to be lazy about how far we are going all the time.
data Tree = Tree Double [Tree]

-- | A probability distribution over a is a state transformer over trees
-- | ie a function 'Tree -> a'
-- | The idea is that it uses up bits of the tree as it runs
newtype Prob a = Prob (Tree -> a)

-- | Two key things to do with trees:
-- | Split tree splits a tree in two (bijectively)
-- | Get the label at the head of the tree and discard the rest
splitTree :: Tree -> (Tree , Tree)
splitTree (Tree r (t : ts)) = (t , Tree r ts)

uniform :: Prob Double
uniform = Prob $ \(Tree r _) -> r 


-- | Probabilities for a monad.
-- | Sequencing is done by splitting the tree
-- | and using different bits for different computations.
instance Monad Prob where
  return a = Prob $ const a
  (Prob m) >>= f = Prob $ \g ->
    let (g1, g2) = splitTree g
        (Prob m') = f (m g1)
    in m' g2
instance Functor Prob where fmap = liftM
instance Applicative Prob where {pure = return ; (<*>) = ap}

{- | An unnormalized measure is represented by a probability distribution over pairs of a weight and a result -}
newtype Meas a = Meas (WriterT (Product (Log Double)) Prob a)
  deriving(Functor, Applicative, Monad)

{- | The two key methods for Meas are sample (from a probability) and score (aka factor, weight) -}
score :: Double -> Meas ()
score r = Meas $ tell $ Product $ (Exp . log) (if r==0 then exp(-300) else r)

scorelog :: Double -> Meas ()
scorelog r = Meas $ tell $ Product $ Exp (if r==0 then exp(-300) else r)

sample :: Prob a -> Meas a
sample p = Meas $ lift p

{- | Preliminaries for the simulation methods. Generate a tree with uniform random labels
    This uses 'split' to split a random seed -}
randomTree :: RandomGen g => g -> Tree
randomTree g = let (a,g') = random g in Tree a (randomTrees g')
randomTrees :: RandomGen g => g -> [Tree]
randomTrees g = let (g1,g2) = split g in randomTree g1 : randomTrees g2

{- | 'runProb' runs a probability deterministically, given a source of randomness -}
runProb :: Prob a -> Tree -> a
runProb (Prob a) rs = a rs

{- | 'weightedsamples' runs a probability measure and gets out a stream of (result,weight) pairs -}
weightedsamples :: forall a. Meas a -> IO [(a,Log Double)]
weightedsamples (Meas m) =
  do
    let helper :: Prob [(a, Product (Log Double))]
        helper = do
          (x, w) <- runWriterT m
          rest <- helper
          return $ (x, w) : rest
    newStdGen
    g <- getStdGen
    let rs = randomTree g
    let xws = runProb helper rs
    return $ map (\(x, w) -> (x, getProduct w)) xws

{- | Likelihood weighted importance sampling first draws n weighted samples,
    and then samples a stream of results from that regarded as an empirical distribution -}
lwis :: Int -> Meas a -> IO [a]
lwis n m = do
  xws <- weightedsamples m
  let xws' = take n $ accumulate xws 0
  let max = snd $ last xws'
  newStdGen
  g <- getStdGen
  let rs = (randoms g :: [Double])
  return $ map (\r -> fst $ head $ filter (\(x, w) -> w >= Exp (log r) * max) xws') rs

accumulate ((x, w) : xws) a = (x, w + a) : (x, w + a) : accumulate xws (w + a)
accumulate [] a = []

{-- | __Metropolis-Hastings__ (MH): Produce a stream of samples, using Metropolis Hastings
    We use 'mutatetree p' to propose different distributions.
    If p = 1/dimension then this is a bit like single-site lightweight MH.
    (Wingate, Stuhlmuller, Goodman, AISTATS 2011.) 
    If p = 1 then this is like multi-site lightweight MH 
--}

mh :: forall a. Double -> Meas a -> IO [(a,Product (Log Double))]
mh p (Meas m) = do
    -- | Top level: produce a stream of samples.
    -- | Split the random number generator in two
    -- | One part is used as the first seed for the simulation,
    -- | and one part is used for the randomness in the MH algorithm.
    newStdGen
    g <- getStdGen
    let (g1,g2) = split g
    let t = randomTree g1
    let (x, w) = runProb (runWriterT m) t
    -- | Now run step over and over to get a stream of (tree,result,weight)s.
    let (samples,_) = runState (iterateM step (t,x,w)) g2
    -- | The stream of seeds is used to produce a stream of result/weight pairs.
    return $ map (\(t,x,w) -> (x,w)) samples
    {- | NB There are three kinds of randomness in the step function.
    1. The start tree 't', which is the source of randomness for simulating the
    program m to start with. This is sort-of the point in the "state space".
    2. The randomness needed to propose a new tree ('g1')
    3. The randomness needed to decide whether to accept or reject that ('g2')
    The tree t is an argument and result,
    but we use a state monad ('get'/'put') to deal with the other randomness '(g,g1,g2)' -}
    where step :: RandomGen g => (Tree,a,Product (Log Double)) -> State g (Tree,a,Product (Log Double))
          step (t,x,w) = do
            -- | Randomly change some sites
            g <- get
            let (g1,g2) = split g
            let t' = mutateTree p g1 t
            -- | Rerun the model with the new tree, to get a new
            -- | weight w'.
            let (x', w') = runProb (runWriterT m) t'
            -- | MH acceptance ratio. This is the probability of either
            -- | returning the new seed or the old one.
            let ratio = getProduct w' / getProduct w
            let (r,g2') = random g2
            put g2'
            if r < min 1 (exp $ ln ratio) then return (t',x',w') else return (t,x,w)


-- | Replace the labels of a tree randomly, with probability p
mutateTree :: forall g. RandomGen g => Double -> g -> Tree -> Tree
mutateTree p g (Tree a ts) = 
  let (a',g') = (random g :: (Double,g)) in 
  let (a'',g'') = random g' in
  Tree (if a'<p then a'' else a) (mutateTrees p g'' ts)
mutateTrees :: RandomGen g => Double -> g -> [Tree] -> [Tree]
mutateTrees p g (t:ts) = let (g1,g2) = split g in mutateTree p g1 t : mutateTrees p g2 ts

{-- | Single-site Metropolis-Hastings --}

-- | A partial tree, used for examining finite evaluated subtrees of the working infinite
-- | random tree.
data PTree = PTree (Maybe Double) [Maybe PTree] deriving Show

type Site = [Int]
type Subst = M.Map Site Double

getSites :: PTree -> [Site]
getSites p = getSites' p []

getSites' :: PTree -> Site  -> [Site]
getSites' (PTree (Just v) ts) site = site : concat [ getSites' t (n:site)  | (n, Just t) <- zip [0..] ts ]
getSites' (PTree Nothing  ts) site = concat [ getSites' t (n:site) | (n, Just t) <- zip [0..] ts ]

-- getSites :: PTree -> [Site]
-- getSites p = map fst $ getSites' p ([],Nothing)

-- getSites' :: PTree -> (Site, Maybe Double)  -> [(Site, Maybe Double)]
-- getSites' (PTree (Just v) ts) (site,_) = (site, Just v) : concat [ getSites' t (n:site, Just v)  | (n, Just t) <- zip [0..] ts ]
-- getSites' (PTree Nothing  ts) (site,_) = concat [ getSites' t (n:site, Nothing) | (n, Just t) <- zip [0..] ts ]

{-
Example of `getSites` working:

pt = PTree (Just 0.1) [ Just ( PTree (Just 0.3) [ Just ( PTree Nothing [ Nothing
                                                                       , Just ( PTree (Just 0.5) [ Nothing
                                                                                                 , Just ( PTree (Just 0.2) []
                                                                                                        )
                                                                                                 ]
                                                                              )
                                                                       , Just ( PTree (Just 0.6) []
                                                                              )
                                                                       ]
                                                       )
                                                ]
                             )
                      , Nothing
                      , Just ( PTree (Just 0.4) []
                             )
                      , Just ( PTree Nothing [ Nothing
                                             , Nothing
                                             , Nothing
                                             , Just ( PTree (Just 0.8) []
                                                    )
                                             ]
                             )
                      ]

> getSites pt
[[],[0],[1,0,0],[1,1,0,0],[2,0,0],[2],[3,3]]

The sites (paths to nodes) are in reverse order.
-}

mutateNode :: Tree -> Site -> Double -> Tree
mutateNode (Tree _ ts) []     d = Tree d ts
mutateNode (Tree v ts) (n:ns) d = Tree v $ take n ts ++ mutateNode (ts!!n) ns d : drop (n+1) ts

mutateNodes :: Tree -> Subst -> Tree
mutateNodes tree sub = M.foldrWithKey (\k d t -> mutateNode t k d) tree sub

randomElement :: RandomGen g => g -> [a] -> (g, a)
randomElement g xs = if null xs then error "0d sample space" else (g', xs !! n)
  where (n, g') = randomR (0, length xs - 1) g
              -- ^^^^^^^ In the old version of the `random` package that
              -- we are using, the function is called randomR. In newer
              -- versions it is called uniformR.

mh1 :: forall a. NFData a => Meas a -> IO [(a, Product (Log Double))]
mh1 (Meas m) = do
    newStdGen
    g <- getStdGen
    let (gTree,g') = split g
<<<<<<< HEAD
        tree = randomTree gTree
        (x0, w0) = runProb (runWriterT m) tree
        p = unsafePerformIO $ do { evaluate (rnf x0); evaluate (rnf w0) ; trunc tree }
        samples = map (\(_,_,_,_,s) -> s) $ iterate step (gTree, g', M.empty, p, (x0, w0))
    return samples
=======
    let tree = randomTree gTree
    let (x0, w0) = runProb (runWriterT m) tree
    w0 `seq` return ()
    x0 `seq` return ()
    p <- trunc tree
    map (\(_,_,_,_,s) -> s) <$> iterateNM n step (gTree, g', M.empty, p, (x0, w0))
>>>>>>> 4279ec6e
  where step :: RandomGen g => (g, g, Subst, PTree, (a, Product (Log Double))) ->
                               (g, g, Subst, PTree, (a, Product (Log Double)))
        step (treeSeed, seed, sub, ptree, (x,w)) =
<<<<<<< HEAD
            let (seed1, seed2) = split seed
                sites = getSites ptree
                (seed1', randSite) = (\(x,y) -> (x, reverse y)) $ randomElement seed1 sites
                (newNode :: Double, seed1'') = random seed1'
                (u :: Double, _) = random seed1'' -- the 'u' from Luke's notes
                sub' = M.insert randSite newNode sub
                t' = mutateNodes (randomTree treeSeed) sub'               
                (x',w') = runProb (runWriterT m) t'
                ptree' = unsafePerformIO $ do { evaluate (rnf x'); evaluate (rnf w'); trunc t' }
                sites' = getSites ptree'
                alpha = (fromIntegral (length sites) / fromIntegral (length sites'))
                      * (exp $ ln $ ((getProduct w') / (getProduct w)))
            in if u <= alpha
               then (treeSeed, seed2, sub', ptree', (x',w'))
               else (treeSeed, seed2, sub,  ptree,  (x,w))
=======
            do  let (seed1, seed2) = split seed
                let sites = getSites ptree
                let (seed1', randSite) = (\(x,y) -> (x, reverse y)) $ randomElement seed1 sites
                let (newNode :: Double, seed1'') = random seed1'
                let (u :: Double, _) = random seed1'' -- the 'u' from Luke's notes
                let sub' = M.insert randSite newNode sub
                let t' = mutateNodes (randomTree treeSeed) sub'               
                let (x',w') = runProb (runWriterT m) t'
                w' `seq` return ()
                x' `seq` return ()
                ptree' <- trunc t'
                -- putStrLn $ show ptree
                -- putStrLn $ show ptree'
                -- putStrLn $ show randSite
                -- putStrLn "---"
                let sites' = getSites ptree'
                let alpha = (fromIntegral (length sites) / fromIntegral (length sites')) * exp (ln (getProduct w' / getProduct w))
                if u <= alpha
                then return (treeSeed, seed2, sub', ptree', (x',w'))
                else return (treeSeed, seed2, sub,  ptree,  (x,w))
>>>>>>> 4279ec6e

-- Functions for truncating a tree.
getGCClosureData b = do c <- getBoxedClosureData b
                        case c of 
                          BlackholeClosure _ n -> getGCClosureData n
                          -- SelectorClosure _ n -> getGCClosureData n
                          _ -> return c

helperT :: Box -> IO PTree
helperT b = do
  c <- getGCClosureData b
  case c of
    ConstrClosure _ [n,l] [] _ _ "Tree" -> 
      do  n' <- getGCClosureData n
          l' <- getGCClosureData l
          -- performGC
          case (n',l') of
            (ConstrClosure {dataArgs = [d], name = "D#"}, ConstrClosure {name = ":"}) ->
              do  l'' <- helperB l
                  return $ PTree (Just $ unsafeCoerce d) l'' 
            (ThunkClosure {}, ConstrClosure {name = ":"}) -> 
              do  l'' <- helperB l
                  return $ PTree Nothing l'' 
            (ConstrClosure {dataArgs = [d], name = "D#"}, ThunkClosure {}) ->
                  return $ PTree (Just $ unsafeCoerce d) []
            (ThunkClosure {}, ThunkClosure {}) -> undefined
            (SelectorClosure {}, ThunkClosure {}) ->
              return $ PTree Nothing [] 
            (SelectorClosure {}, ConstrClosure {name = ":"}) ->
              do  l'' <- helperB l
                  return $ PTree Nothing l'' 
            _ -> return $ error $ "Missing case:\n" ++ show n' ++ "\n" ++ show l'
    ThunkClosure {} -> return $ PTree Nothing []

helperB :: Box -> IO [Maybe PTree]
helperB b = do
  c <- getGCClosureData b
  case c of
    ConstrClosure _ [n,l] [] _ _ ":" -> 
      do  n' <- getGCClosureData n
          l' <- getGCClosureData l
          case (n',l') of
            (ConstrClosure {name = "Tree"}, ConstrClosure {name = ":"}) ->
              do  n'' <- helperT n
                  l'' <- helperB l
                  return $ Just n'' : l''
            (ConstrClosure {name = "Tree"}, ThunkClosure {}) ->
              do  n'' <- helperT n
                  return [Just n'']
            (ThunkClosure {}, ConstrClosure {name = ":"}) ->
              do  l'' <- helperB l
                  return $ Nothing : l''
            (ThunkClosure {}, ThunkClosure {}) ->
              return [] -- alternatively, Nothing : []
            _ -> return $ error $ "Missing case:\n" ++ show n' ++ "\n" ++ show l'
    ThunkClosure {} -> return []

trunc :: Tree -> IO PTree
trunc t = helperT $ asBox t

{-- Useful function which thins out a list. --}
every :: Int -> [a] -> [a]
every n xs = case drop (n -1) xs of
  (y : ys) -> y : every n ys
  [] -> []

iterateNM :: Int -> (a -> IO a) -> a -> IO [a]
iterateNM 0 f a = return []
iterateNM n f a = do
  a' <- f a
  as <- iterateNM (n -1) f a'
  return $ a : as

-- An example probability distribution.
exampleProb :: Prob Double
exampleProb = do 
  choice <- uniform
  w <- uniform
  x <- uniform
  y <- uniform
  z <- uniform
  case floor (choice * 4.0) of
    0 -> return w 
    1 -> return x  
    2 -> return y  
    3 -> return z  
<|MERGE_RESOLUTION|>--- conflicted
+++ resolved
@@ -48,7 +48,7 @@
 splitTree (Tree r (t : ts)) = (t , Tree r ts)
 
 uniform :: Prob Double
-uniform = Prob $ \(Tree r _) -> r 
+uniform = Prob $ \(Tree r _) -> r
 
 
 -- | Probabilities for a monad.
@@ -86,7 +86,7 @@
 
 {- | 'runProb' runs a probability deterministically, given a source of randomness -}
 runProb :: Prob a -> Tree -> a
-runProb (Prob a) rs = a rs
+runProb (Prob a) = a
 
 {- | 'weightedsamples' runs a probability measure and gets out a stream of (result,weight) pairs -}
 weightedsamples :: forall a. Meas a -> IO [(a,Log Double)]
@@ -101,7 +101,7 @@
     g <- getStdGen
     let rs = randomTree g
     let xws = runProb helper rs
-    return $ map (\(x, w) -> (x, getProduct w)) xws
+    return $ map (Data.Bifunctor.second getProduct) xws
 
 {- | Likelihood weighted importance sampling first draws n weighted samples,
     and then samples a stream of results from that regarded as an empirical distribution -}
@@ -166,8 +166,8 @@
 
 -- | Replace the labels of a tree randomly, with probability p
 mutateTree :: forall g. RandomGen g => Double -> g -> Tree -> Tree
-mutateTree p g (Tree a ts) = 
-  let (a',g') = (random g :: (Double,g)) in 
+mutateTree p g (Tree a ts) =
+  let (a',g') = (random g :: (Double,g)) in
   let (a'',g'') = random g' in
   Tree (if a'<p then a'' else a) (mutateTrees p g'' ts)
 mutateTrees :: RandomGen g => Double -> g -> [Tree] -> [Tree]
@@ -234,7 +234,7 @@
 mutateNode (Tree v ts) (n:ns) d = Tree v $ take n ts ++ mutateNode (ts!!n) ns d : drop (n+1) ts
 
 mutateNodes :: Tree -> Subst -> Tree
-mutateNodes tree sub = M.foldrWithKey (\k d t -> mutateNode t k d) tree sub
+mutateNodes = M.foldrWithKey (\k d t -> mutateNode t k d)
 
 randomElement :: RandomGen g => g -> [a] -> (g, a)
 randomElement g xs = if null xs then error "0d sample space" else (g', xs !! n)
@@ -248,65 +248,32 @@
     newStdGen
     g <- getStdGen
     let (gTree,g') = split g
-<<<<<<< HEAD
         tree = randomTree gTree
         (x0, w0) = runProb (runWriterT m) tree
         p = unsafePerformIO $ do { evaluate (rnf x0); evaluate (rnf w0) ; trunc tree }
         samples = map (\(_,_,_,_,s) -> s) $ iterate step (gTree, g', M.empty, p, (x0, w0))
     return samples
-=======
-    let tree = randomTree gTree
-    let (x0, w0) = runProb (runWriterT m) tree
-    w0 `seq` return ()
-    x0 `seq` return ()
-    p <- trunc tree
-    map (\(_,_,_,_,s) -> s) <$> iterateNM n step (gTree, g', M.empty, p, (x0, w0))
->>>>>>> 4279ec6e
-  where step :: RandomGen g => (g, g, Subst, PTree, (a, Product (Log Double))) ->
-                               (g, g, Subst, PTree, (a, Product (Log Double)))
+  where step :: RandomGen g => (g, g, Subst, PTree, (a, Product (Log Double))) -> (g, g, Subst, PTree, (a, Product (Log Double)))
         step (treeSeed, seed, sub, ptree, (x,w)) =
-<<<<<<< HEAD
             let (seed1, seed2) = split seed
                 sites = getSites ptree
-                (seed1', randSite) = (\(x,y) -> (x, reverse y)) $ randomElement seed1 sites
+                (seed1', randSite) = (Data.Bifunctor.second reverse) $ randomElement seed1 sites
                 (newNode :: Double, seed1'') = random seed1'
                 (u :: Double, _) = random seed1'' -- the 'u' from Luke's notes
                 sub' = M.insert randSite newNode sub
-                t' = mutateNodes (randomTree treeSeed) sub'               
+                t' = mutateNodes (randomTree treeSeed) sub'
                 (x',w') = runProb (runWriterT m) t'
                 ptree' = unsafePerformIO $ do { evaluate (rnf x'); evaluate (rnf w'); trunc t' }
                 sites' = getSites ptree'
-                alpha = (fromIntegral (length sites) / fromIntegral (length sites'))
-                      * (exp $ ln $ ((getProduct w') / (getProduct w)))
+                alpha = fromIntegral (length sites) / fromIntegral (length sites')
+                      * exp (ln (getProduct w' / getProduct w))
             in if u <= alpha
-               then (treeSeed, seed2, sub', ptree', (x',w'))
-               else (treeSeed, seed2, sub,  ptree,  (x,w))
-=======
-            do  let (seed1, seed2) = split seed
-                let sites = getSites ptree
-                let (seed1', randSite) = (\(x,y) -> (x, reverse y)) $ randomElement seed1 sites
-                let (newNode :: Double, seed1'') = random seed1'
-                let (u :: Double, _) = random seed1'' -- the 'u' from Luke's notes
-                let sub' = M.insert randSite newNode sub
-                let t' = mutateNodes (randomTree treeSeed) sub'               
-                let (x',w') = runProb (runWriterT m) t'
-                w' `seq` return ()
-                x' `seq` return ()
-                ptree' <- trunc t'
-                -- putStrLn $ show ptree
-                -- putStrLn $ show ptree'
-                -- putStrLn $ show randSite
-                -- putStrLn "---"
-                let sites' = getSites ptree'
-                let alpha = (fromIntegral (length sites) / fromIntegral (length sites')) * exp (ln (getProduct w' / getProduct w))
-                if u <= alpha
-                then return (treeSeed, seed2, sub', ptree', (x',w'))
-                else return (treeSeed, seed2, sub,  ptree,  (x,w))
->>>>>>> 4279ec6e
+              then (treeSeed, seed2, sub', ptree', (x',w'))
+              else (treeSeed, seed2, sub,  ptree,  (x,w))
 
 -- Functions for truncating a tree.
 getGCClosureData b = do c <- getBoxedClosureData b
-                        case c of 
+                        case c of
                           BlackholeClosure _ n -> getGCClosureData n
                           -- SelectorClosure _ n -> getGCClosureData n
                           _ -> return c
@@ -315,25 +282,25 @@
 helperT b = do
   c <- getGCClosureData b
   case c of
-    ConstrClosure _ [n,l] [] _ _ "Tree" -> 
+    ConstrClosure _ [n,l] [] _ _ "Tree" ->
       do  n' <- getGCClosureData n
           l' <- getGCClosureData l
           -- performGC
           case (n',l') of
             (ConstrClosure {dataArgs = [d], name = "D#"}, ConstrClosure {name = ":"}) ->
               do  l'' <- helperB l
-                  return $ PTree (Just $ unsafeCoerce d) l'' 
-            (ThunkClosure {}, ConstrClosure {name = ":"}) -> 
+                  return $ PTree (Just $ unsafeCoerce d) l''
+            (ThunkClosure {}, ConstrClosure {name = ":"}) ->
               do  l'' <- helperB l
-                  return $ PTree Nothing l'' 
+                  return $ PTree Nothing l''
             (ConstrClosure {dataArgs = [d], name = "D#"}, ThunkClosure {}) ->
                   return $ PTree (Just $ unsafeCoerce d) []
             (ThunkClosure {}, ThunkClosure {}) -> undefined
             (SelectorClosure {}, ThunkClosure {}) ->
-              return $ PTree Nothing [] 
+              return $ PTree Nothing []
             (SelectorClosure {}, ConstrClosure {name = ":"}) ->
               do  l'' <- helperB l
-                  return $ PTree Nothing l'' 
+                  return $ PTree Nothing l''
             _ -> return $ error $ "Missing case:\n" ++ show n' ++ "\n" ++ show l'
     ThunkClosure {} -> return $ PTree Nothing []
 
@@ -341,7 +308,7 @@
 helperB b = do
   c <- getGCClosureData b
   case c of
-    ConstrClosure _ [n,l] [] _ _ ":" -> 
+    ConstrClosure _ [n,l] [] _ _ ":" ->
       do  n' <- getGCClosureData n
           l' <- getGCClosureData l
           case (n',l') of
@@ -378,14 +345,14 @@
 
 -- An example probability distribution.
 exampleProb :: Prob Double
-exampleProb = do 
+exampleProb = do
   choice <- uniform
   w <- uniform
   x <- uniform
   y <- uniform
   z <- uniform
   case floor (choice * 4.0) of
-    0 -> return w 
-    1 -> return x  
-    2 -> return y  
-    3 -> return z  
+    0 -> return w
+    1 -> return x
+    2 -> return y
+    3 -> return z
